--- conflicted
+++ resolved
@@ -237,10 +237,6 @@
     type Training = Vec<f64>;
 
     fn new_training(&self, model: &M) -> Vec<f64> {
-<<<<<<< HEAD
-
-=======
->>>>>>> ed9b5290
         (0..model.num_coefficients()).map(|_| self.epsilon).collect::<Vec<_>>()
     }
 
